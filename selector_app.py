--- conflicted
+++ resolved
@@ -56,13 +56,9 @@
 
 ## Imports ##
 
-<<<<<<< HEAD
-import re
-import os
-=======
->>>>>>> 622e02cd
 import argparse
 import os
+import re
 import shutil
 
 from datetime import date
