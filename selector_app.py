--- conflicted
+++ resolved
@@ -340,20 +340,14 @@
     Returns:
         updated version of the image mask (if any new group was legitimately completed)
     """
-
-<<<<<<< HEAD
+    print(image_data)
+
     # Prevent this button from firing when the app first loads (causing the first image to be classified)
     context = dash.callback_context
     if not context.inputs['complete-group.n_clicks']:
         PreventUpdate
         return image_data
 
-    # Unpack the image_list if necessary
-    if type(image_list) is dict:
-        image_list = image_list['props']['children']
-
-=======
->>>>>>> 2d8b183d
     # Unpack the single-element list
     image_path = image_path[0]
     if image_path not in image_data:
